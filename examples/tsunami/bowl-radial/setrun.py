--- conflicted
+++ resolved
@@ -251,8 +251,6 @@
         # Checkpoint every checkpt_interval timesteps (on Level 1)
         # and at the final time.
         clawdata.checkpt_interval = 5
-<<<<<<< HEAD
-
 
     # ---------------
     # AMR parameters:
@@ -320,9 +318,6 @@
     regions.append([2, 4, 3.4, 1.e10,   57., 68.,   57., 68.])
     regions.append([2, 4, 3.4, 1.e10,   83., 92.,   -4.,  4.])
 
-=======
-
->>>>>>> cba28093
     # == setgauges.data values ==
     # for gauges append lines of the form  [gaugeno, x, y, t1, t2]
     # rundata.gaugedata.add_gauge()
@@ -342,72 +337,6 @@
         x = (r + .001) / np.sqrt(2.)
         y = (r + .001) / np.sqrt(2.)
         rundata.gaugedata.gauges.append([gaugeno, x, y, 0., 1e10])
-
-
-    # ---------------
-    # AMR parameters:
-    # ---------------
-    amrdata = rundata.amrdata
-
-    # max number of refinement levels:
-    amrdata.amr_levels_max = 4
-
-    # List of refinement ratios at each level (length at least mxnest-1)
-    amrdata.refinement_ratios_x = [2,4,4]
-    amrdata.refinement_ratios_y = [2,4,4]
-    amrdata.refinement_ratios_t = [2,4,4]
-
-
-    # Specify type of each aux variable in amrdata.auxtype.
-    # This must be a list of length maux, each element of which is one of:
-    #   'center',  'capacity', 'xleft', or 'yleft'  (see documentation).
-
-    amrdata.aux_type = ['center','center','yleft','center','center']
-
-
-    # Flag using refinement routine flag2refine rather than richardson error
-    amrdata.flag_richardson = False    # use Richardson?
-    amrdata.flag2refine = True
-
-    # steps to take on each level L between regriddings of level L+1:
-    amrdata.regrid_interval = 3
-
-    # width of buffer zone around flagged points:
-    # (typically the same as regrid_interval so waves don't escape):
-    amrdata.regrid_buffer_width  = 2
-
-    # clustering alg. cutoff for (# flagged pts) / (total # of cells refined)
-    # (closer to 1.0 => more small grids may be needed to cover flagged cells)
-    amrdata.clustering_cutoff = 0.700000
-
-    # print info about each regridding up to this level:
-    amrdata.verbosity_regrid = 0  
-
-
-    # == setregions.data values ==
-    regions = rundata.regiondata.regions
-    # to specify regions of refinement append lines of the form
-    #  [minlevel,maxlevel,t1,t2,x1,x2,y1,y2]
-    regions.append([1, 1, 0., 1.e10, -100.,100., -100.,100.])
-    regions.append([1, 2, 0., 1.e10,    0.,100.,    0.,100.])
-    regions.append([2, 3, 3., 1.e10,   52., 72.,   52., 72.])
-    regions.append([2, 3, 3., 1.e10,   75., 95.,   -10.,  10.])
-    regions.append([2, 4, 3.4, 1.e10,   57., 68.,   57., 68.])
-    regions.append([2, 4, 3.4, 1.e10,   83., 92.,   -4.,  4.])
-
-
-    #  ----- For developers ----- 
-    # Toggle debugging print statements:
-    amrdata.dprint = False      # print domain flags
-    amrdata.eprint = False      # print err est flags
-    amrdata.edebug = False      # even more err est flags
-    amrdata.gprint = False      # grid bisection/clustering
-    amrdata.nprint = False      # proper nesting output
-    amrdata.pprint = False      # proj. of tagged points
-    amrdata.rprint = False      # print regridding summary
-    amrdata.sprint = False      # space/memory output
-    amrdata.tprint = False      # time step reporting each level
-    amrdata.uprint = False      # update/upbnd reporting
     
 
     return rundata
