--- conflicted
+++ resolved
@@ -18,11 +18,7 @@
     use amr_module, only: xperdom, yperdom, spheredom, hxposs, hyposs
     use amr_module, only: intratx, intraty, iregsz, jregsz
 
-<<<<<<< HEAD
     use geoclaw_module, only: sea_level, dry_tolerance
-=======
-    use geoclaw_module, only: eta_init,  dry_tolerance
->>>>>>> 22df0040
 
     implicit none
 
@@ -191,19 +187,11 @@
         ! Calculate surface elevation eta using dry limiting
         do i_coarse = 1, mx_coarse
             do j_coarse = 1, my_coarse
-<<<<<<< HEAD
                 h = valcrse(ivalc(1,i_coarse,j_coarse))
                 b = auxcrse(iauxc(i_coarse,j_coarse))
 
                 if (h < dry_tolerance) then
                     eta_coarse(i_coarse,j_coarse) = sea_level
-=======
-                h = valcrse(ivalc(1,i_coarse,j_coarse)) 
-                b = auxcrse(iauxc(i_coarse,j_coarse))
-
-                if (h < dry_tolerance) then
-                    eta_coarse(i_coarse,j_coarse) = eta_init
->>>>>>> 22df0040
                 else
                     eta_coarse(i_coarse,j_coarse) = h + b
                 endif
@@ -249,11 +237,7 @@
                     eta_fine = eta_coarse(i_coarse,j_coarse) + eta1 * slope(1,i_coarse,j_coarse) &
                                                              + eta2 * slope(2,i_coarse,j_coarse)
                     h_fine = max(eta_fine - aux(1,i_fine + nrowst - 1, j_fine + ncolst - 1), 0.d0)
-<<<<<<< HEAD
                     valbig(1,i_fine + nrowst - 1, j_fine + ncolst - 1) = h_fine
-=======
-                    valbig(1,i_fine + nrowst - 1, j_fine + ncolst - 1) = h_fine 
->>>>>>> 22df0040
                     fine_mass(i_coarse,j_coarse) = fine_mass(i_coarse,j_coarse) + h_fine
                     
                     ! Flag the corresponding coarse cell as needing relimiting
@@ -272,13 +256,8 @@
                 do j_coarse = 2, my_coarse - 1
 
                     ! Determine slopes for interpolation
-<<<<<<< HEAD
                     down_slope = (valcrse(ivalc(n,i_coarse,j_coarse)) - valcrse(ivalc(n,i_coarse-1,j_coarse)))
                     up_slope = (valcrse(ivalc(n,i_coarse+1,j_coarse)) - valcrse(ivalc(n,i_coarse,j_coarse)))
-=======
-                    down_slope = (valcrse(ivalc(n,i_coarse,j_coarse)) - valcrse(ivalc(n,i_coarse-1,j_coarse))) 
-                    up_slope = (valcrse(ivalc(n,i_coarse+1,j_coarse)) - valcrse(ivalc(n,i_coarse,j_coarse))) 
->>>>>>> 22df0040
                     if (up_slope * down_slope > 0.d0) then
                         slope(1,i_coarse,j_coarse) = &  
                                         min(abs(up_slope), abs(down_slope)) * &
@@ -286,13 +265,8 @@
                            - valcrse(ivalc(n,i_coarse-1,j_coarse)))
                     endif
 
-<<<<<<< HEAD
-                    down_slope = (valcrse(ivalc(n,i_coarse,j_coarse)) - valcrse(ivalc(n,i_coarse,j_coarse-1)))
-                    up_slope = (valcrse(ivalc(n,i_coarse,j_coarse+1)) - valcrse(ivalc(n,i_coarse,j_coarse)))
-=======
                     down_slope = (valcrse(ivalc(n,i_coarse,j_coarse)) - valcrse(ivalc(n,i_coarse,j_coarse-1))) 
                     up_slope = (valcrse(ivalc(n,i_coarse,j_coarse+1)) - valcrse(ivalc(n,i_coarse,j_coarse))) 
->>>>>>> 22df0040
                     if (up_slope * down_slope > 0.d0) then
                         slope(2,i_coarse,j_coarse) = &
                                           min(abs(up_slope), abs(down_slope)) &
@@ -313,11 +287,7 @@
                     ! Necessary since we are interpolating momentum linearly
                     ! but not interpolating depth linearly
                     do i =-1,1,2
-<<<<<<< HEAD
                         if (valcrse(ivalc(1,i_coarse + i,j_coarse)) > dry_tolerance) then
-=======
-                        if (valcrse(ivalc(1,i_coarse + i,j_coarse))  > dry_tolerance) then
->>>>>>> 22df0040
                             vel_max(i_coarse,j_coarse) = &
                                 max(vel_max(i_coarse,j_coarse), &
                                     valcrse(ivalc(n,i_coarse + i,j_coarse)) &
@@ -327,11 +297,8 @@
                                     valcrse(ivalc(n,i_coarse + i,j_coarse)) &
                                   / valcrse(ivalc(1,i_coarse + i,j_coarse)))
                         endif
-<<<<<<< HEAD
+
                         if (valcrse(ivalc(1,i_coarse,j_coarse + i)) > dry_tolerance) then
-=======
-                        if (valcrse(ivalc(1,i_coarse,j_coarse + i))  > dry_tolerance) then
->>>>>>> 22df0040
                             vel_max(i_coarse,j_coarse) = &
                                 max(vel_max(i_coarse,j_coarse), &
                                       valcrse(ivalc(n,i_coarse,j_coarse + i)) &
@@ -359,28 +326,17 @@
 
                         if (.not.(fine_flag(1,i_coarse,j_coarse))) then
                             ! This cell has no coarse cells that are dry
-<<<<<<< HEAD
-                            hv_fine = valcrse(ivalc(n,i_coarse,j_coarse)) &
-                                            + eta1 * slope(1,i_coarse,j_coarse) &
-                                            + eta2 * slope(2,i_coarse,j_coarse)
-                            v_fine = hv_fine / valbig(1,i_fine + nrowst - 1, j_fine + ncolst - 1)
-=======
                             hv_fine = valcrse(ivalc(n,i_coarse,j_coarse))  &
                                             + eta1 * slope(1,i_coarse,j_coarse) &
                                             + eta2 * slope(2,i_coarse,j_coarse)
                             v_fine = hv_fine  / valbig(1,i_fine + nrowst - 1, j_fine + ncolst - 1)
->>>>>>> 22df0040
                             if (v_fine < vel_min(i_coarse,j_coarse) .or. &
                                 v_fine > vel_max(i_coarse,j_coarse)) then
 
                                 fine_flag(n,i_coarse,j_coarse) = .true.
                                 reloop = .true.
                             else
-<<<<<<< HEAD
-                                valbig(n,i_fine+nrowst-1,j_fine+ncolst-1) = hv_fine
-=======
                                 valbig(n,i_fine+nrowst-1,j_fine+ncolst-1) = hv_fine 
->>>>>>> 22df0040
                             endif
                         endif
                     endif
@@ -400,22 +356,12 @@
                         if (flaguse(i_fine,j_fine) == 0) then
                             if (fine_flag(1,i_coarse,j_coarse) .or. fine_flag(n,i_coarse,j_coarse)) then
                                 if (fine_mass(i_coarse,j_coarse) > dry_tolerance) then
-
-<<<<<<< HEAD
-                                    h_coarse = valcrse(ivalc(1,i_coarse,j_coarse))
-                                    h_count = real(fine_cell_count(i_coarse,j_coarse),kind=8)
-                                    h_fine_average = fine_mass(i_coarse,j_coarse) / h_count
-                                    divide_mass = max(h_count, h_fine_average)
-                                    h_fine = valbig(1, i_fine + nrowst - 1, j_fine + ncolst - 1)
-                                    v_new = valcrse(ivalc(n,i_coarse,j_coarse)) / divide_mass
-=======
                                     h_coarse = valcrse(ivalc(1,i_coarse,j_coarse)) 
                                     h_count = real(fine_cell_count(i_coarse,j_coarse),kind=8)
                                     h_fine_average = fine_mass(i_coarse,j_coarse) / h_count
                                     divide_mass = max(h_count, h_fine_average)
                                     h_fine = valbig(1, i_fine + nrowst - 1, j_fine + ncolst - 1) 
                                     v_new = valcrse(ivalc(n,i_coarse,j_coarse)) / (divide_mass)
->>>>>>> 22df0040
                                     
                                     valbig(n,i_fine+nrowst-1,j_fine+ncolst-1) = &
                                         v_new * valbig(1,i_fine+nrowst-1,j_fine+ncolst-1)
