--- conflicted
+++ resolved
@@ -24,11 +24,7 @@
                        tolsp,q,aux,amrflags,DONTFLAG,DOFLAG)
 
     use amr_module, only: mxnest, t0
-<<<<<<< HEAD
     use geoclaw_module, only:dry_tolerance, sea_level
-=======
-    use geoclaw_module, only:dry_tolerance,eta_init
->>>>>>> 22df0040
     
     use topo_module, only: tlowtopo,thitopo,xlowtopo,xhitopo,ylowtopo,yhitopo
     use topo_module, only: minleveltopo,mtopofiles
@@ -62,12 +58,8 @@
     ! Generic locals
     integer :: i,j,m
     real(kind=8) :: x_c,y_c,x_low,y_low,x_hi,y_hi
-<<<<<<< HEAD
     real(kind=8) :: speed, eta
-=======
-    real(kind=8) :: h, speed, eta, ds
->>>>>>> 22df0040
-
+    
     ! Initialize flags
     amrflags = DONTFLAG
 
@@ -142,8 +134,7 @@
             ! Refinement not forced, so check if it is allowed and if so,
             ! check if there is a reason to flag this point:
             if (allowflag(x_c,y_c,t,level)) then
-<<<<<<< HEAD
-                    
+   
                 if (q(1,i,j) > dry_tolerance) then
                     eta = q(1,i,j) + aux(1,i,j)
 
@@ -172,43 +163,6 @@
                         endif
                     enddo
                 endif
-=======
-                ! These refinement criteria are checked per layer going backwards
-                ! The bottom layer is checked first and eta_below is set to the 
-                ! bathymetry. NOW ONLY 1 LAYER
-                
-                h = q(1,i,j) 
-
-                    
-                    ! Extract state
-                    if (h > dry_tolerance) then
-                        eta = h + aux(1,i,j)
-                    
-                        ! Check wave criteria
-                        if (abs(eta - eta_init) > wave_tolerance) then
-                            ! Check to see if we are near shore
-                            if (h < deep_depth) then
-                                amrflags(i,j) = DOFLAG
-                                cycle x_loop
-                            ! Check if we are allowed to flag in deep water
-                            ! anyway
-                            else if (level < max_level_deep) then
-                                amrflags(i,j) = DOFLAG
-                                cycle x_loop
-                            endif
-                        endif
-                    
-                        ! Check speed criteria, note that it might be useful to 
-                        ! also have a per layer criteria since this is not 
-                        ! gradient based
-                        speed = sqrt(q(2,i,j)**2 + q(3,i,j)**2) &
-                                   / q(1,i,j)
-                            if (speed > speed_tolerance) then
-                                amrflags(i,j) = DOFLAG
-                                cycle x_loop
-                            endif
-                    endif
->>>>>>> 22df0040
             endif
             
         enddo x_loop
