! Module containing refinement flagging criteria
module refinement_module

    use geoclaw_module, only: GEO_PARM_UNIT

    implicit none
    save

    ! ========================================================================
    !  Refinement Criteria
    ! ========================================================================
<<<<<<< HEAD
    real(kind=8) :: wave_tolerance
    real(kind=8), allocatable :: speed_tolerance(:)
=======
    real(kind=8) :: wave_tolerance, speed_tolerance
>>>>>>> 22df0040
    real(kind=8) :: deep_depth
    integer :: max_level_deep
    
    ! ========================================================================
    !  Flowgrades - Not updated yet, use at your own risk
    ! ========================================================================
    integer :: num_flowgrades
    real(kind=8), allocatable :: flowgradevalue(:)
    integer, allocatable :: iflowgradevariable(:), iflowgradetype(:)
    integer, allocatable :: iflowgrademinlevel(:)

contains
    
    ! =========================================================================
    !  Reads in the refinement control parameters
    ! =========================================================================
    subroutine set_refinement(file_name)
        
        use amr_module, only: mxnest
        use utility_module, only: get_value_count
        
        implicit none
        
        ! Arguments
        character(len=*), optional, intent(in) :: file_name
        
        ! Locals
        integer, parameter :: unit = 127
        integer :: i
        character(len=128) :: line

        write(GEO_PARM_UNIT,*) ' '
        write(GEO_PARM_UNIT,*) '--------------------------------------------'
        write(GEO_PARM_UNIT,*) 'Refinement Control Parameters:'
        write(GEO_PARM_UNIT,*) '------------------------------'

        if (present(file_name)) then
            call opendatafile(unit, file_name)
        else
            call opendatafile(unit, 'refinement.data')
        endif

        ! Basic criteria
        read(unit,*) wave_tolerance
        read(unit,'(a)') line
        read(line,*) speed_tolerance
        read(unit,*) deep_depth
        read(unit,*) max_level_deep
        close(unit)
        
        ! Write out data to parameter file
        write(GEO_PARM_UNIT,*) '   wave_tolerance:',wave_tolerance
        write(GEO_PARM_UNIT,*) '   speed_tolerance:',speed_tolerance
        write(GEO_PARM_UNIT,*) '   maxleveldeep:', max_level_deep
        write(GEO_PARM_UNIT,*) '   depthdeep:', deep_depth
        write(GEO_PARM_UNIT,*) ''
        
    end subroutine set_refinement
    
    
    ! =========================================================================
    ! TODO: This needs to be updated for the new module
    ! =========================================================================
    subroutine set_flow_grades(file_name)

        implicit none

        ! Input arguments
        character(len=*), optional, intent(in) :: file_name

        ! Locals
        integer, parameter :: iunit = 127
        integer :: i

        write(GEO_PARM_UNIT,*) ' '
        write(GEO_PARM_UNIT,*) '--------------------------------------------'
        write(GEO_PARM_UNIT,*) 'SET FLOW GRADES:'
        write(GEO_PARM_UNIT,*) '------------'

        ! Read user parameters from setflowgrades.data
        if (present(file_name)) then
            call opendatafile(iunit, file_name)
        else
            call opendatafile(iunit, 'setflowgrades.data')
        endif
        
        read(iunit,*) num_flowgrades

        if (num_flowgrades == 0) then
            write(GEO_PARM_UNIT,*) '  No flow grades specified'
            return
        endif

        ! Allocate arrays
        allocate(flowgradevalue(num_flowgrades),iflowgradevariable(num_flowgrades))
        allocate(iflowgradetype(num_flowgrades),iflowgrademinlevel(num_flowgrades))

        do i=1,num_flowgrades
            read(iunit,*) flowgradevalue(i),iflowgradevariable(i), &
                iflowgradetype(i),iflowgrademinlevel(i)
        enddo

        close(iunit)

        write(GEO_PARM_UNIT,*) '   mflowgrades:',  num_flowgrades

        do i=1,num_flowgrades
            write(GEO_PARM_UNIT,"(d12.3,3i4)") flowgradevalue(i), &
                iflowgradevariable(i),iflowgradetype(i),iflowgrademinlevel(i)

        enddo

    end subroutine set_flow_grades
    
end module refinement_module<|MERGE_RESOLUTION|>--- conflicted
+++ resolved
@@ -9,12 +9,8 @@
     ! ========================================================================
     !  Refinement Criteria
     ! ========================================================================
-<<<<<<< HEAD
     real(kind=8) :: wave_tolerance
     real(kind=8), allocatable :: speed_tolerance(:)
-=======
-    real(kind=8) :: wave_tolerance, speed_tolerance
->>>>>>> 22df0040
     real(kind=8) :: deep_depth
     integer :: max_level_deep
     
@@ -60,6 +56,7 @@
         ! Basic criteria
         read(unit,*) wave_tolerance
         read(unit,'(a)') line
+        allocate(speed_tolerance(get_value_count(line)))
         read(line,*) speed_tolerance
         read(unit,*) deep_depth
         read(unit,*) max_level_deep
