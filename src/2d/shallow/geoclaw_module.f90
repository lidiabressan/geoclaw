--- conflicted
+++ resolved
@@ -125,18 +125,13 @@
         write(GEO_PARM_UNIT,*) '   theta_0:',theta_0
         write(GEO_PARM_UNIT,*) '   friction_forcing:',friction_forcing
         if (friction_forcing) then
-<<<<<<< HEAD
             write(GEO_PARM_UNIT,*) '   manning_coefficient:', manning_coefficient
             write(GEO_PARM_UNIT,*) '   friction_depth:',friction_depth
         else
             write(GEO_PARM_UNIT,*) '   manning_coefficient: not used'
             write(GEO_PARM_UNIT,*) '   friction_depth: not used'
         end if
-=======
-          write(GEO_PARM_UNIT,*) '   manning_coefficient:', manning_coefficient
-        endif
-        write(GEO_PARM_UNIT,*) '   friction_depth:',friction_depth
->>>>>>> 5d19b7ca
+
         write(GEO_PARM_UNIT,*) ' '
         write(GEO_PARM_UNIT,*) '   dry_tolerance:',dry_tolerance
 
